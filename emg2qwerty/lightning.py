# Copyright (c) Meta Platforms, Inc. and affiliates.
# All rights reserved.
#
# This source code is licensed under the license found in the
# LICENSE file in the root directory of this source tree.

from collections.abc import Sequence
from pathlib import Path
from typing import Any, ClassVar
import math 
import numpy as np
import pytorch_lightning as pl
import torch
from hydra.utils import instantiate
from omegaconf import DictConfig
from torch import nn
from torch.utils.data import ConcatDataset, DataLoader
from torchmetrics import MetricCollection
import torch.nn.functional as F

from emg2qwerty import utils
from emg2qwerty.charset import charset
from emg2qwerty.data import LabelData, WindowedEMGDataset
from emg2qwerty.metrics import CharacterErrorRates
from emg2qwerty.modules import (
    MultiBandRotationInvariantMLP,
    SpectrogramNorm,
    TDSConvEncoder
)
from emg2qwerty.transforms import Transform


class WindowedEMGDataModule(pl.LightningDataModule):
    def __init__(
        self,
        window_length: int,
        padding: tuple[int, int],
        batch_size: int,
        num_workers: int,
        train_sessions: Sequence[Path],
        val_sessions: Sequence[Path],
        test_sessions: Sequence[Path],
        train_transform: Transform[np.ndarray, torch.Tensor],
        val_transform: Transform[np.ndarray, torch.Tensor],
        test_transform: Transform[np.ndarray, torch.Tensor],
    ) -> None:
        super().__init__()

        self.window_length = window_length
        self.padding = padding

        self.batch_size = batch_size
        self.num_workers = num_workers

        self.train_sessions = train_sessions
        self.val_sessions = val_sessions
        self.test_sessions = test_sessions

        self.train_transform = train_transform
        self.val_transform = val_transform
        self.test_transform = test_transform

    def setup(self, stage: str | None = None) -> None:
        self.train_dataset = ConcatDataset(
            [
                WindowedEMGDataset(
                    hdf5_path,
                    transform=self.train_transform,
                    window_length=self.window_length,
                    padding=self.padding,
                    jitter=True,
                )
                for hdf5_path in self.train_sessions
            ]
        )
        self.val_dataset = ConcatDataset(
            [
                WindowedEMGDataset(
                    hdf5_path,
                    transform=self.val_transform,
                    window_length=self.window_length,
                    padding=self.padding,
                    jitter=False,
                )
                for hdf5_path in self.val_sessions
            ]
        )
        self.test_dataset = ConcatDataset(
            [
                WindowedEMGDataset(
                    hdf5_path,
                    transform=self.test_transform,
                    # Feed the entire session at once without windowing/padding
                    # at test time for more realism
                    window_length=None,
                    padding=(0, 0),
                    jitter=False,
                )
                for hdf5_path in self.test_sessions
            ]
        )

    def train_dataloader(self) -> DataLoader:
        return DataLoader(
            self.train_dataset,
            batch_size=self.batch_size,
            shuffle=True,
            num_workers=self.num_workers,
            collate_fn=WindowedEMGDataset.collate,
            pin_memory=True,
            persistent_workers=True,
        )

    def val_dataloader(self) -> DataLoader:
        return DataLoader(
            self.val_dataset,
            batch_size=self.batch_size,
            shuffle=False,
            num_workers=self.num_workers,
            collate_fn=WindowedEMGDataset.collate,
            pin_memory=True,
            persistent_workers=True,
        )

    def test_dataloader(self) -> DataLoader:
        # Test dataset does not involve windowing and entire sessions are
        # fed at once. Limit batch size to 1 to fit within GPU memory and
        # avoid any influence of padding (while collating multiple batch items)
        # in test scores.
        return DataLoader(
            self.test_dataset,
            batch_size=1,
            shuffle=False,
            num_workers=self.num_workers,
            collate_fn=WindowedEMGDataset.collate,
            pin_memory=True,
            persistent_workers=True,
        )


class TDSConvCTCModule(pl.LightningModule):
    NUM_BANDS: ClassVar[int] = 2
    ELECTRODE_CHANNELS: ClassVar[int] = 16

    def __init__(
        self,
        in_features: int,
        mlp_features: Sequence[int],
        block_channels: Sequence[int],
        kernel_width: int,
        optimizer: DictConfig,
        lr_scheduler: DictConfig,
        decoder: DictConfig,
        use_time_warping: bool = True, # Data Augmentation Methods
        use_amplitude_transform: bool = True, # Data Augmentation Methods
        use_spectrogram: bool = True, # Feature extraction Methods - Preprocessing
        use_wavelet: bool = True, # Feature extraction Methods - Preprocessing
        use_channel_selection: bool = True, # Dimensionality Reduction Methods - Preprocessing
        use_pca: bool = True, # Dimensionality Reduction Methods - Preprocessing
        
    ) -> None:
        super().__init__()
        self.save_hyperparameters()

        num_features = self.NUM_BANDS * mlp_features[-1]

        # Model
        # inputs: (T, N, bands=2, electrode_channels=16, freq)
        self.model = nn.Sequential(
            # (T, N, bands=2, C=16, freq)
            SpectrogramNorm(channels=self.NUM_BANDS * self.ELECTRODE_CHANNELS),
            # (T, N, bands=2, mlp_features[-1])
            MultiBandRotationInvariantMLP(
                in_features=in_features,
                mlp_features=mlp_features,
                num_bands=self.NUM_BANDS,
            ),
            # (T, N, num_features)
            nn.Flatten(start_dim=2),
            TDSConvEncoder(
                num_features=num_features,
                block_channels=block_channels,
                kernel_width=kernel_width,
            ),
            # (T, N, num_classes)
            nn.Linear(num_features, charset().num_classes),
            nn.LogSoftmax(dim=-1),
        )

        # Criterion
        self.ctc_loss = nn.CTCLoss(blank=charset().null_class)

        # Decoder
        self.decoder = instantiate(decoder)

        # Metrics
        metrics = MetricCollection([CharacterErrorRates()])
        self.metrics = nn.ModuleDict(
            {
                f"{phase}_metrics": metrics.clone(prefix=f"{phase}/")
                for phase in ["train", "val", "test"]
            }
        )

    def forward(self, inputs: torch.Tensor) -> torch.Tensor:
        return self.model(inputs)

    def _step(
        self, phase: str, batch: dict[str, torch.Tensor], *args, **kwargs
    ) -> torch.Tensor:
        inputs = batch["inputs"]
        targets = batch["targets"]
        input_lengths = batch["input_lengths"]
        target_lengths = batch["target_lengths"]
        N = len(input_lengths)  # batch_size

        emissions = self.forward(inputs)

        # Shrink input lengths by an amount equivalent to the conv encoder's
        # temporal receptive field to compute output activation lengths for CTCLoss.
        # NOTE: This assumes the encoder doesn't perform any temporal downsampling
        # such as by striding.
        T_diff = inputs.shape[0] - emissions.shape[0]
        emission_lengths = input_lengths - T_diff

        loss = self.ctc_loss(
            log_probs=emissions,  # (T, N, num_classes)
            targets=targets.transpose(0, 1),  # (T, N) -> (N, T)
            input_lengths=emission_lengths,  # (N,)
            target_lengths=target_lengths,  # (N,)
        )

        # Decode emissions
        predictions = self.decoder.decode_batch(
            emissions=emissions.detach().cpu().numpy(),
            emission_lengths=emission_lengths.detach().cpu().numpy(),
        )

        # Update metrics
        metrics = self.metrics[f"{phase}_metrics"]
        targets = targets.detach().cpu().numpy()
        target_lengths = target_lengths.detach().cpu().numpy()
        for i in range(N):
            # Unpad targets (T, N) for batch entry
            target = LabelData.from_labels(targets[: target_lengths[i], i])
            metrics.update(prediction=predictions[i], target=target)

        self.log(f"{phase}/loss", loss, batch_size=N, sync_dist=True)
        return loss

    def _epoch_end(self, phase: str) -> None:
        metrics = self.metrics[f"{phase}_metrics"]
        self.log_dict(metrics.compute(), sync_dist=True)
        metrics.reset()

    def training_step(self, *args, **kwargs) -> torch.Tensor:
        return self._step("train", *args, **kwargs)

    def validation_step(self, *args, **kwargs) -> torch.Tensor:
        return self._step("val", *args, **kwargs)

    def test_step(self, *args, **kwargs) -> torch.Tensor:
        return self._step("test", *args, **kwargs)

    def on_train_epoch_end(self) -> None:
        self._epoch_end("train")

    def on_validation_epoch_end(self) -> None:
        self._epoch_end("val")

    def on_test_epoch_end(self) -> None:
        self._epoch_end("test")

    def configure_optimizers(self) -> dict[str, Any]:
        return utils.instantiate_optimizer_and_scheduler(
            self.parameters(),
            optimizer_config=self.hparams.optimizer,
            lr_scheduler_config=self.hparams.lr_scheduler,
        )

class CNNLSTMModule(pl.LightningModule):
    NUM_BANDS: int = 2
    ELECTRODE_CHANNELS: int = 16

    def __init__(
        self,
        in_features: int,
        cnn_channels: list = [32, 64, 128],
        kernel_size: int = 3,
        lstm_hidden_size: int = 256,
        lstm_num_layers: int = 2,
        dropout: float = 0.2,
        optimizer: dict = None,
        lr_scheduler: dict = None,
        decoder: dict = None,
    ) -> None:
        super().__init__()
        self.save_hyperparameters()
        
        # Model architecture
        # inputs: (T, N, bands=2, electrode_channels=16, freq)
        
        # Spectrogram normalization
        self.spec_norm = SpectrogramNorm(channels=self.NUM_BANDS * self.ELECTRODE_CHANNELS)
        
        # CNN Feature Extractor
        first_cnn_in_channels = self.NUM_BANDS * self.ELECTRODE_CHANNELS
        cnn_layers = []
        in_channels = first_cnn_in_channels

        for out_channels in cnn_channels:
            cnn_layers.extend([
                nn.Conv1d(in_channels, out_channels, kernel_size, padding=(kernel_size-1)//2),
                nn.BatchNorm1d(out_channels),
                nn.ReLU(),
                nn.MaxPool1d(kernel_size=2, stride=2)  # Ensure downsampling in time
            ])
            in_channels = out_channels

        self.cnn = nn.Sequential(*cnn_layers)
        
        # Adaptive pooling to remove frequency variation (fixed output features)
        self.adaptive_pool = nn.AdaptiveAvgPool1d(1)

        # LSTM for temporal modeling
        self.lstm = nn.LSTM(
            input_size=cnn_channels[-1],  # CNN final channels
            hidden_size=lstm_hidden_size,
            num_layers=lstm_num_layers,
            batch_first=False,
            dropout=dropout if lstm_num_layers > 1 else 0,
            bidirectional=True
        )
        
        # Output Projection
        self.projection = nn.Sequential(
            nn.Linear(lstm_hidden_size * 2, 256),  # *2 for bidirectional
            nn.ReLU(),
            nn.Dropout(dropout),
            nn.Linear(256, charset().num_classes),
            nn.LogSoftmax(dim=-1)
        )

        # CTC Loss
        self.ctc_loss = nn.CTCLoss(blank=charset().null_class, reduction="mean", zero_infinity=True)

        # Decoder
        self.decoder = instantiate(decoder) if decoder else None
        
        # Metrics
        metrics = MetricCollection([CharacterErrorRates()])
        self.metrics = nn.ModuleDict(
            {
                f"{phase}_metrics": metrics.clone(prefix=f"{phase}/")
                for phase in ["train", "val", "test"]
            }
        )

    def forward(self, inputs: torch.Tensor) -> torch.Tensor:
        # inputs: (T, N, bands=2, C=16, freq)
        x = self.spec_norm(inputs)
        
        # Reshape for CNN: (T*N, bands*C, freq)
        T, N, bands, C, freq = x.shape
        x = x.reshape(T * N, bands * C, freq)

        
        # Apply CNN: (T*N, cnn_out_channels, reduced_freq)
        x = self.cnn(x)
        
        # Adaptive pooling to remove frequency variance: (T*N, cnn_out_channels, 1)
        x = self.adaptive_pool(x)
        
        # Reshape to (T, N, cnn_out_channels) for LSTM
        x = x.squeeze(-1).view(T, N, -1)
        
        # Apply LSTM: (T, N, lstm_hidden_size*2)
        x, _ = self.lstm(x)
        
        # Project to character space: (T, N, num_classes)
        x = self.projection(x)
        
        return x

    def _step(
        self, phase: str, batch: dict[str, torch.Tensor], *args, **kwargs
    ) -> torch.Tensor:
        inputs = batch["inputs"]
        targets = batch["targets"]
        input_lengths = batch["input_lengths"]
        target_lengths = batch["target_lengths"]
        N = len(input_lengths)  # batch_size

        emissions = self.forward(inputs)

        # Since EMG signals may contain input before and after keystrokes,
        # we use full sequence length for emissions
        emission_lengths = torch.tensor([emissions.shape[0]] * N, device=emissions.device)

        loss = self.ctc_loss(
            log_probs=emissions,  # (T, N, num_classes)
            targets=targets.transpose(0, 1),  # (T, N) -> (N, T)
            input_lengths=emission_lengths,  # (N,)
            target_lengths=target_lengths,  # (N,)
        )

        # Decode emissions
        if self.decoder:
            predictions = self.decoder.decode_batch(
                emissions=emissions.detach().cpu().numpy(),
                emission_lengths=emission_lengths.detach().cpu().numpy(),
            )

            # Update metrics
            metrics = self.metrics[f"{phase}_metrics"]
            targets = targets.detach().cpu().numpy()
            target_lengths = target_lengths.detach().cpu().numpy()
            for i in range(N):
                # Unpad targets (T, N) for batch entry
                target = LabelData.from_labels(targets[: target_lengths[i], i])
                metrics.update(prediction=predictions[i], target=target)

        self.log(f"{phase}/loss", loss, batch_size=N, sync_dist=True)
        return loss
    
    def _epoch_end(self, phase: str) -> None:
            metrics = self.metrics[f"{phase}_metrics"]
            self.log_dict(metrics.compute(), sync_dist=True)
            metrics.reset()

    def training_step(self, *args, **kwargs) -> torch.Tensor:
        return self._step("train", *args, **kwargs)

    def validation_step(self, *args, **kwargs) -> torch.Tensor:
        return self._step("val", *args, **kwargs)

    def test_step(self, *args, **kwargs) -> torch.Tensor:
        return self._step("test", *args, **kwargs)

    def on_train_epoch_end(self) -> None:
        self._epoch_end("train")

    def on_validation_epoch_end(self) -> None:
        self._epoch_end("val")

    def on_test_epoch_end(self) -> None:
        self._epoch_end("test")

    def configure_optimizers(self) -> dict[str, any]:
        return utils.instantiate_optimizer_and_scheduler(
            self.parameters(),
            optimizer_config=self.hparams.optimizer,
            lr_scheduler_config=self.hparams.lr_scheduler,
        )
        

class CNNGRUModule(pl.LightningModule):
    NUM_BANDS: int = 2
    ELECTRODE_CHANNELS: int = 16

    def __init__(
        self,
        in_features: int,
        cnn_channels: list = [32, 64, 128],
        kernel_size: int = 3,
        gru_hidden_size: int = 256,
        gru_num_layers: int = 2,
        dropout: float = 0.2,
        optimizer: dict = None,
        lr_scheduler: dict = None,
        decoder: dict = None,
        adaptive_pool_size: int = 1
    ) -> None:
        super().__init__()
        self.save_hyperparameters()
        
        # Model architecture
        # inputs: (T, N, bands=2, electrode_channels=16, freq)
        
        # Spectrogram normalization
        self.spec_norm = SpectrogramNorm(channels=self.NUM_BANDS * self.ELECTRODE_CHANNELS)
        
        # CNN Feature Extractor
        first_cnn_in_channels = self.NUM_BANDS * self.ELECTRODE_CHANNELS
        cnn_layers = []
        in_channels = first_cnn_in_channels

        for out_channels in cnn_channels:
            cnn_layers.extend([
                nn.Conv1d(in_channels, out_channels, kernel_size, padding=(kernel_size-1)//2),
                nn.BatchNorm1d(out_channels),
                nn.ReLU(),
                nn.MaxPool1d(kernel_size=2, stride=2)  # Ensure downsampling in time
            ])
            in_channels = out_channels

        self.cnn = nn.Sequential(*cnn_layers)
        
        # Adaptive pooling to remove frequency variation (fixed output features)
        self.adaptive_pool = nn.AdaptiveAvgPool1d(adaptive_pool_size)

        self.gru_input_size = cnn_channels[-1] * adaptive_pool_size
        # LSTM for temporal modeling
        self.gru = nn.GRU(
            input_size=self.gru_input_size,  # CNN final channels
            hidden_size=gru_hidden_size,
            num_layers=gru_num_layers,
            batch_first=False,
            dropout=dropout if gru_num_layers > 1 else 0,
            bidirectional=True
        )
        
        # Output Projection
        self.projection = nn.Sequential(
            nn.Linear(gru_hidden_size * 2, 256),  # *2 for bidirectional
            nn.ReLU(),
            nn.Dropout(dropout),
            nn.Linear(256, charset().num_classes),
            nn.LogSoftmax(dim=-1)
        )

        # CTC Loss
        self.ctc_loss = nn.CTCLoss(blank=charset().null_class, reduction="mean", zero_infinity=True)

        # Decoder
        self.decoder = instantiate(decoder) if decoder else None
        
        # Metrics
        metrics = MetricCollection([CharacterErrorRates()])
        self.metrics = nn.ModuleDict(
            {
                f"{phase}_metrics": metrics.clone(prefix=f"{phase}/")
                for phase in ["train", "val", "test"]
            }
        )

    def forward(self, inputs: torch.Tensor) -> torch.Tensor:
        # inputs: (T, N, bands=2, C=16, freq)
        x = self.spec_norm(inputs)
        
        # Reshape for CNN: (T*N, bands*C, freq)
        T, N, bands, C, freq = x.shape
        x = x.reshape(T * N, bands * C, freq)

        
        # Apply CNN: (T*N, cnn_out_channels, reduced_freq)
        x = self.cnn(x)
        
        # Adaptive pooling to remove frequency variance: (T*N, cnn_out_channels, 1)
        x = self.adaptive_pool(x)
        
        # Reshape to (T, N, cnn_out_channels) for LSTM
        x = x.squeeze(-1).view(T, N, -1)
        
        # Apply RNN: (T, N, rnn_hidden_size*2)
        x, _ = self.gru(x)
        
        # Project to character space: (T, N, num_classes)
        x = self.projection(x)
        
        return x

    def _step(
        self, phase: str, batch: dict[str, torch.Tensor], *args, **kwargs
    ) -> torch.Tensor:
        inputs = batch["inputs"]
        targets = batch["targets"]
        input_lengths = batch["input_lengths"]
        target_lengths = batch["target_lengths"]
        N = len(input_lengths)  # batch_size

        emissions = self.forward(inputs)

        # Since EMG signals may contain input before and after keystrokes,
        # we use full sequence length for emissions
        emission_lengths = torch.tensor([emissions.shape[0]] * N, device=emissions.device)

        loss = self.ctc_loss(
            log_probs=emissions,  # (T, N, num_classes)
            targets=targets.transpose(0, 1),  # (T, N) -> (N, T)
            input_lengths=emission_lengths,  # (N,)
            target_lengths=target_lengths,  # (N,)
        )

        # Decode emissions
        if self.decoder:
            predictions = self.decoder.decode_batch(
                emissions=emissions.detach().cpu().numpy(),
                emission_lengths=emission_lengths.detach().cpu().numpy(),
            )

            # Update metrics
            metrics = self.metrics[f"{phase}_metrics"]
            targets = targets.detach().cpu().numpy()
            target_lengths = target_lengths.detach().cpu().numpy()
            for i in range(N):
                # Unpad targets (T, N) for batch entry
                target = LabelData.from_labels(targets[: target_lengths[i], i])
                metrics.update(prediction=predictions[i], target=target)

        self.log(f"{phase}/loss", loss, batch_size=N, sync_dist=True)
        return loss

    def _epoch_end(self, phase: str) -> None:
        metrics = self.metrics[f"{phase}_metrics"]
        self.log_dict(metrics.compute(), sync_dist=True)
        metrics.reset()

    def training_step(self, *args, **kwargs) -> torch.Tensor:
        return self._step("train", *args, **kwargs)

    def validation_step(self, *args, **kwargs) -> torch.Tensor:
        return self._step("val", *args, **kwargs)

    def test_step(self, *args, **kwargs) -> torch.Tensor:
        return self._step("test", *args, **kwargs)

    def on_train_epoch_end(self) -> None:
        self._epoch_end("train")

    def on_validation_epoch_end(self) -> None:
        self._epoch_end("val")

    def on_test_epoch_end(self) -> None:
        self._epoch_end("test")

    def configure_optimizers(self) -> dict[str, any]:
        return utils.instantiate_optimizer_and_scheduler(
            self.parameters(),
            optimizer_config=self.hparams.optimizer,
            lr_scheduler_config=self.hparams.lr_scheduler,
        )
<<<<<<< HEAD
        

class CNNTransformerModule(pl.LightningModule):
=======

class RNNModule(pl.LightningModule):
>>>>>>> c582e15b
    NUM_BANDS: int = 2
    ELECTRODE_CHANNELS: int = 16

    def __init__(
        self,
        in_features: int,
<<<<<<< HEAD
        cnn_channels: list = [32, 64, 128],
        kernel_size: int = 3,
        transformer_dim: int = 256,
        nhead: int = 8,
        num_encoder_layers: int = 6,
        dim_feedforward: int = 1024,
=======
        rnn_hidden_size: int = 256,
        rnn_num_layers: int = 3,
>>>>>>> c582e15b
        dropout: float = 0.2,
        optimizer: dict = None,
        lr_scheduler: dict = None,
        decoder: dict = None,
<<<<<<< HEAD
        max_seq_length: int = 10000,  # Increased for long sequences
        chunk_size: int = 512,        # Size of chunks for processing long sequences
        chunk_overlap: int = 128,     # Overlap between chunks to maintain context
        use_time_warping: bool = True, # Data Augmentation Methods
        use_amplitude_transform: bool = True, # Data Augmentation Methods
        use_channel_selection: bool = True, # Dimensionality Reduction Methods - Preprocessing
        use_frequency_reduction: bool = True, # Dimensionality Reduction Methods - Preprocessing
        channels_to_keep: int = 8, # Dimensionality Reduction Methods - Preprocessing
        freq_components: int = 32, # Dimensionality Reduction Methods - Preprocessing
        
    ) -> None:
        super().__init__()
        self.save_hyperparameters()
        
        # Model architecture
        # inputs: (T, N, bands=2, electrode_channels=16, freq)
        
        # Spectrogram normalization
        self.spec_norm = SpectrogramNorm(channels=self.NUM_BANDS * self.ELECTRODE_CHANNELS)
        # CNN Feature Extractor
        first_cnn_in_channels = self.NUM_BANDS * self.ELECTRODE_CHANNELS
        cnn_layers = []
        in_channels = first_cnn_in_channels

        for out_channels in cnn_channels:
            cnn_layers.extend([
                nn.Conv1d(in_channels, out_channels, kernel_size, padding=(kernel_size-1)//2),
                nn.BatchNorm1d(out_channels),
                nn.ReLU(),
                nn.MaxPool1d(kernel_size=2, stride=2)  # Ensure downsampling in time
            ])
            in_channels = out_channels

        self.cnn = nn.Sequential(*cnn_layers)
        
        # Adaptive pooling to remove frequency variation (fixed output features)
        self.adaptive_pool = nn.AdaptiveAvgPool1d(1)

        # Feature dimension from CNN
        cnn_feature_dim = cnn_channels[-1]
        
        # Input projection to transformer dimension
        self.input_projection = nn.Linear(cnn_feature_dim, transformer_dim)
        
        # Positional Encoding for Transformer
        self.pos_encoder = PositionalEncoding(
            d_model=transformer_dim,
            dropout=dropout,
            max_len=max_seq_length
        )
        
        # Transformer Encoder for temporal modeling (replaces LSTM)
        encoder_layers = nn.TransformerEncoderLayer(
            d_model=transformer_dim,
            nhead=nhead,
            dim_feedforward=dim_feedforward,
            dropout=dropout,
            batch_first=False,
            norm_first=True,  # Pre-norm architecture for better training stability
            activation=F.gelu  # GELU activation often works better for transformers
        )
        self.transformer_encoder = nn.TransformerEncoder(
            encoder_layer=encoder_layers,
            num_layers=num_encoder_layers
        )
        
        # Memory-efficient attention when testing with long sequences
        self.use_memory_efficient_attention = True  # Can be toggled via config
        
        # Output Projection
        self.projection = nn.Sequential(
            nn.Linear(transformer_dim, 256),
=======
    ) -> None:
        super().__init__()
        self.save_hyperparameters()

        # Spectrogram normalization
        self.spec_norm = SpectrogramNorm(channels=self.NUM_BANDS * self.ELECTRODE_CHANNELS)
        
        # RNN for temporal processing
        rnn_input_size = self.NUM_BANDS * self.ELECTRODE_CHANNELS * in_features
        self.rnn = nn.RNN(
            input_size=rnn_input_size,
            hidden_size=rnn_hidden_size,
            num_layers=rnn_num_layers,
            batch_first=False,  # (T, N, features)
            dropout=dropout if rnn_num_layers > 1 else 0,
            bidirectional=True,
            nonlinearity='tanh'
        )
        
        # Output projection
        self.projection = nn.Sequential(
            nn.Linear(rnn_hidden_size * 2, 256),  # *2 for bidirectional
>>>>>>> c582e15b
            nn.ReLU(),
            nn.Dropout(dropout),
            nn.Linear(256, charset().num_classes),
            nn.LogSoftmax(dim=-1)
        )
<<<<<<< HEAD

        # CTC Loss
        self.ctc_loss = nn.CTCLoss(blank=charset().null_class, reduction="mean", zero_infinity=True)

=======
        
        # CTC Loss
        self.ctc_loss = nn.CTCLoss(blank=charset().null_class)
        
>>>>>>> c582e15b
        # Decoder
        self.decoder = instantiate(decoder) if decoder else None
        
        # Metrics
        metrics = MetricCollection([CharacterErrorRates()])
        self.metrics = nn.ModuleDict(
            {
                f"{phase}_metrics": metrics.clone(prefix=f"{phase}/")
                for phase in ["train", "val", "test"]
            }
        )

    def forward(self, inputs: torch.Tensor) -> torch.Tensor:
<<<<<<< HEAD
        # inputs: (T, N, bands=2, C=16, freq)
        x = self.spec_norm(inputs)
        
        # Reshape for CNN: (T*N, bands*C, freq)
        T, N, bands, C, freq = x.shape
        x = x.reshape(T * N, bands * C, freq)
        
        # Apply CNN: (T*N, cnn_out_channels, reduced_freq)
        x = self.cnn(x)
        
        # Adaptive pooling to remove frequency variance: (T*N, cnn_out_channels, 1)
        x = self.adaptive_pool(x)
        
        # Reshape to (T, N, cnn_out_channels) for Transformer
        x = x.squeeze(-1).view(T, N, -1)
        
        # Project to transformer dimension
        x = self.input_projection(x)
        
        # Process long sequences in chunks if needed
        if self.training or T <= self.hparams.chunk_size:
            # Add positional encoding - regular processing
            x = self.pos_encoder(x)
            
            # Apply Transformer: (T, N, transformer_dim)
            x = self.transformer_encoder(x)
        else:
            # Handle long sequence with chunking approach
            x = self._process_long_sequence(x)
        
        # Project to character space: (T, N, num_classes)
        x = self.projection(x)
        
        return x
        
    def _process_long_sequence(self, x: torch.Tensor) -> torch.Tensor:
        """Process long sequences by chunking them into smaller segments with overlap."""
        T, N, C = x.shape
        chunk_size = self.hparams.chunk_size
        overlap = self.hparams.chunk_overlap
        stride = chunk_size - overlap
        
        # Compute how many chunks we need
        n_chunks = max(1, math.ceil((T - overlap) / stride))
        
        # Initialize output tensor
        out = torch.zeros_like(x)
        
        # Keep track of overlap counts for proper averaging
        overlap_counts = torch.zeros((T, N, 1), device=x.device)
        
        for i in range(n_chunks):
            # Determine current chunk boundaries
            start_idx = i * stride
            end_idx = min(start_idx + chunk_size, T)
            
            # Extract chunk
            chunk = x[start_idx:end_idx]
            
            # Process chunk with positional encoding
            # Note: We use modulo to handle positional encoding for very long sequences
            # that exceed max_seq_length
            chunk_pos = self.pos_encoder(chunk)
            
            # Process with transformer
            chunk_out = self.transformer_encoder(chunk_pos)
            
            # Add processed chunk back to the output tensor
            out[start_idx:end_idx] += chunk_out
            overlap_counts[start_idx:end_idx] += 1
        
        # Average the output in overlapped regions
        out = out / overlap_counts
        
        return out
=======
        # Normalize spectrogram
        x = self.spec_norm(inputs)
        
        # Reshape for RNN: (T, N, features)
        T, N, bands, C, freq = x.shape
        x = x.view(T, N, -1)
        
        # Apply RNN
        x, _ = self.rnn(x)
        
        # Project to character space
        x = self.projection(x)
        
        return x
>>>>>>> c582e15b

    def _step(
        self, phase: str, batch: dict[str, torch.Tensor], *args, **kwargs
    ) -> torch.Tensor:
        inputs = batch["inputs"]
        targets = batch["targets"]
        input_lengths = batch["input_lengths"]
        target_lengths = batch["target_lengths"]
<<<<<<< HEAD
        N = len(input_lengths)  # batch_size

        emissions = self.forward(inputs)

        # Since EMG signals may contain input before and after keystrokes,
        # we use full sequence length for emissions
        emission_lengths = torch.tensor([emissions.shape[0]] * N, device=emissions.device)

        loss = self.ctc_loss(
            log_probs=emissions,  # (T, N, num_classes)
            targets=targets.transpose(0, 1),  # (T, N) -> (N, T)
            input_lengths=emission_lengths,  # (N,)
            target_lengths=target_lengths,  # (N,)
=======
        N = len(input_lengths)

        emissions = self.forward(inputs)
        emission_lengths = torch.tensor([emissions.shape[0]] * N, device=emissions.device)

        loss = self.ctc_loss(
            log_probs=emissions,
            targets=targets.transpose(0, 1),
            input_lengths=emission_lengths,
            target_lengths=target_lengths,
>>>>>>> c582e15b
        )

        # Decode emissions
        if self.decoder:
            predictions = self.decoder.decode_batch(
                emissions=emissions.detach().cpu().numpy(),
                emission_lengths=emission_lengths.detach().cpu().numpy(),
            )
<<<<<<< HEAD

            # Update metrics
=======
            
>>>>>>> c582e15b
            metrics = self.metrics[f"{phase}_metrics"]
            targets = targets.detach().cpu().numpy()
            target_lengths = target_lengths.detach().cpu().numpy()
            for i in range(N):
<<<<<<< HEAD
                # Unpad targets (T, N) for batch entry
                target = LabelData.from_labels(targets[: target_lengths[i], i])
                metrics.update(prediction=predictions[i], target=target)

        self.log(f"{phase}/loss", loss, batch_size=N, sync_dist=True)
        return loss
    
    def _epoch_end(self, phase: str) -> None:
            metrics = self.metrics[f"{phase}_metrics"]
            self.log_dict(metrics.compute(), sync_dist=True)
            metrics.reset()

    def training_step(self, *args, **kwargs) -> torch.Tensor:
        return self._step("train", *args, **kwargs)

    def validation_step(self, *args, **kwargs) -> torch.Tensor:
        return self._step("val", *args, **kwargs)

    def test_step(self, *args, **kwargs) -> torch.Tensor:
        return self._step("test", *args, **kwargs)
=======
                target = LabelData.from_labels(targets[: target_lengths[i], i])
                metrics.update(prediction=predictions[i], target=target)
        
        self.log(f"{phase}/loss", loss, batch_size=N, sync_dist=True)
        return loss

    def _epoch_end(self, phase: str) -> None:
        metrics = self.metrics[f"{phase}_metrics"]
        self.log_dict(metrics.compute(), sync_dist=True)
        metrics.reset()

    def training_step(self, batch, batch_idx, *args, **kwargs) -> torch.Tensor:
        return self._step("train", batch, *args, **kwargs)

    def validation_step(self, batch, batch_idx, *args, **kwargs) -> torch.Tensor:
        return self._step("val", batch, *args, **kwargs)

    def test_step(self, batch, batch_idx, *args, **kwargs) -> torch.Tensor:
        return self._step("test", batch, *args, **kwargs)
>>>>>>> c582e15b

    def on_train_epoch_end(self) -> None:
        self._epoch_end("train")

    def on_validation_epoch_end(self) -> None:
        self._epoch_end("val")

    def on_test_epoch_end(self) -> None:
        self._epoch_end("test")

    def configure_optimizers(self) -> dict[str, any]:
        return utils.instantiate_optimizer_and_scheduler(
            self.parameters(),
            optimizer_config=self.hparams.optimizer,
            lr_scheduler_config=self.hparams.lr_scheduler,
<<<<<<< HEAD
        )


# Positional Encoding class needed for Transformer
class PositionalEncoding(nn.Module):
    """
    Inject information about the position of tokens in the sequence
    Implementation based on "Attention Is All You Need" paper
    with modifications for handling longer sequences
    """
    def __init__(self, d_model: int, dropout: float = 0.1, max_len: int = 10000):
        super().__init__()
        self.dropout = nn.Dropout(p=dropout)
        self.d_model = d_model
        self.max_len = max_len

        # Create positional encoding matrix
        position = torch.arange(max_len).unsqueeze(1)
        div_term = torch.exp(torch.arange(0, d_model, 2) * (-math.log(10000.0) / d_model))
        
        # Initialize positional encoding
        pe = torch.zeros(max_len, 1, d_model)
        
        # Apply sine to even indices and cosine to odd indices
        pe[:, 0, 0::2] = torch.sin(position * div_term)
        pe[:, 0, 1::2] = torch.cos(position * div_term)
        
        # Register buffer (not a parameter but part of the module)
        self.register_buffer('pe', pe)

    def forward(self, x: torch.Tensor, offset: int = 0) -> torch.Tensor:
        """
        Args:
            x: Tensor, shape [seq_len, batch_size, embedding_dim]
            offset: Optional position offset for chunked processing
        """
        seq_len = x.size(0)
        
        # Handle case where sequence length exceeds max_len
        if offset + seq_len > self.max_len:
            # Use modulo arithmetic for position encoding
            positions = torch.arange(offset, offset + seq_len) % self.max_len
            x = x + self.pe[positions]
        else:
            # Standard case - directly use pre-computed positions
            x = x + self.pe[offset:offset + seq_len]
            
        return self.dropout(x)
=======
        )
>>>>>>> c582e15b
<|MERGE_RESOLUTION|>--- conflicted
+++ resolved
@@ -630,36 +630,25 @@
             optimizer_config=self.hparams.optimizer,
             lr_scheduler_config=self.hparams.lr_scheduler,
         )
-<<<<<<< HEAD
         
 
 class CNNTransformerModule(pl.LightningModule):
-=======
-
-class RNNModule(pl.LightningModule):
->>>>>>> c582e15b
     NUM_BANDS: int = 2
     ELECTRODE_CHANNELS: int = 16
 
     def __init__(
         self,
         in_features: int,
-<<<<<<< HEAD
         cnn_channels: list = [32, 64, 128],
         kernel_size: int = 3,
         transformer_dim: int = 256,
         nhead: int = 8,
         num_encoder_layers: int = 6,
         dim_feedforward: int = 1024,
-=======
-        rnn_hidden_size: int = 256,
-        rnn_num_layers: int = 3,
->>>>>>> c582e15b
         dropout: float = 0.2,
         optimizer: dict = None,
         lr_scheduler: dict = None,
         decoder: dict = None,
-<<<<<<< HEAD
         max_seq_length: int = 10000,  # Increased for long sequences
         chunk_size: int = 512,        # Size of chunks for processing long sequences
         chunk_overlap: int = 128,     # Overlap between chunks to maintain context
@@ -732,46 +721,15 @@
         # Output Projection
         self.projection = nn.Sequential(
             nn.Linear(transformer_dim, 256),
-=======
-    ) -> None:
-        super().__init__()
-        self.save_hyperparameters()
-
-        # Spectrogram normalization
-        self.spec_norm = SpectrogramNorm(channels=self.NUM_BANDS * self.ELECTRODE_CHANNELS)
-        
-        # RNN for temporal processing
-        rnn_input_size = self.NUM_BANDS * self.ELECTRODE_CHANNELS * in_features
-        self.rnn = nn.RNN(
-            input_size=rnn_input_size,
-            hidden_size=rnn_hidden_size,
-            num_layers=rnn_num_layers,
-            batch_first=False,  # (T, N, features)
-            dropout=dropout if rnn_num_layers > 1 else 0,
-            bidirectional=True,
-            nonlinearity='tanh'
-        )
-        
-        # Output projection
-        self.projection = nn.Sequential(
-            nn.Linear(rnn_hidden_size * 2, 256),  # *2 for bidirectional
->>>>>>> c582e15b
             nn.ReLU(),
             nn.Dropout(dropout),
             nn.Linear(256, charset().num_classes),
             nn.LogSoftmax(dim=-1)
         )
-<<<<<<< HEAD
 
         # CTC Loss
         self.ctc_loss = nn.CTCLoss(blank=charset().null_class, reduction="mean", zero_infinity=True)
 
-=======
-        
-        # CTC Loss
-        self.ctc_loss = nn.CTCLoss(blank=charset().null_class)
-        
->>>>>>> c582e15b
         # Decoder
         self.decoder = instantiate(decoder) if decoder else None
         
@@ -785,7 +743,6 @@
         )
 
     def forward(self, inputs: torch.Tensor) -> torch.Tensor:
-<<<<<<< HEAD
         # inputs: (T, N, bands=2, C=16, freq)
         x = self.spec_norm(inputs)
         
@@ -861,22 +818,6 @@
         out = out / overlap_counts
         
         return out
-=======
-        # Normalize spectrogram
-        x = self.spec_norm(inputs)
-        
-        # Reshape for RNN: (T, N, features)
-        T, N, bands, C, freq = x.shape
-        x = x.view(T, N, -1)
-        
-        # Apply RNN
-        x, _ = self.rnn(x)
-        
-        # Project to character space
-        x = self.projection(x)
-        
-        return x
->>>>>>> c582e15b
 
     def _step(
         self, phase: str, batch: dict[str, torch.Tensor], *args, **kwargs
@@ -885,7 +826,6 @@
         targets = batch["targets"]
         input_lengths = batch["input_lengths"]
         target_lengths = batch["target_lengths"]
-<<<<<<< HEAD
         N = len(input_lengths)  # batch_size
 
         emissions = self.forward(inputs)
@@ -899,18 +839,6 @@
             targets=targets.transpose(0, 1),  # (T, N) -> (N, T)
             input_lengths=emission_lengths,  # (N,)
             target_lengths=target_lengths,  # (N,)
-=======
-        N = len(input_lengths)
-
-        emissions = self.forward(inputs)
-        emission_lengths = torch.tensor([emissions.shape[0]] * N, device=emissions.device)
-
-        loss = self.ctc_loss(
-            log_probs=emissions,
-            targets=targets.transpose(0, 1),
-            input_lengths=emission_lengths,
-            target_lengths=target_lengths,
->>>>>>> c582e15b
         )
 
         # Decode emissions
@@ -919,17 +847,12 @@
                 emissions=emissions.detach().cpu().numpy(),
                 emission_lengths=emission_lengths.detach().cpu().numpy(),
             )
-<<<<<<< HEAD
 
             # Update metrics
-=======
-            
->>>>>>> c582e15b
             metrics = self.metrics[f"{phase}_metrics"]
             targets = targets.detach().cpu().numpy()
             target_lengths = target_lengths.detach().cpu().numpy()
             for i in range(N):
-<<<<<<< HEAD
                 # Unpad targets (T, N) for batch entry
                 target = LabelData.from_labels(targets[: target_lengths[i], i])
                 metrics.update(prediction=predictions[i], target=target)
@@ -950,27 +873,6 @@
 
     def test_step(self, *args, **kwargs) -> torch.Tensor:
         return self._step("test", *args, **kwargs)
-=======
-                target = LabelData.from_labels(targets[: target_lengths[i], i])
-                metrics.update(prediction=predictions[i], target=target)
-        
-        self.log(f"{phase}/loss", loss, batch_size=N, sync_dist=True)
-        return loss
-
-    def _epoch_end(self, phase: str) -> None:
-        metrics = self.metrics[f"{phase}_metrics"]
-        self.log_dict(metrics.compute(), sync_dist=True)
-        metrics.reset()
-
-    def training_step(self, batch, batch_idx, *args, **kwargs) -> torch.Tensor:
-        return self._step("train", batch, *args, **kwargs)
-
-    def validation_step(self, batch, batch_idx, *args, **kwargs) -> torch.Tensor:
-        return self._step("val", batch, *args, **kwargs)
-
-    def test_step(self, batch, batch_idx, *args, **kwargs) -> torch.Tensor:
-        return self._step("test", batch, *args, **kwargs)
->>>>>>> c582e15b
 
     def on_train_epoch_end(self) -> None:
         self._epoch_end("train")
@@ -986,7 +888,6 @@
             self.parameters(),
             optimizer_config=self.hparams.optimizer,
             lr_scheduler_config=self.hparams.lr_scheduler,
-<<<<<<< HEAD
         )
 
 
@@ -1035,6 +936,141 @@
             x = x + self.pe[offset:offset + seq_len]
             
         return self.dropout(x)
-=======
-        )
->>>>>>> c582e15b
+
+class RNNModule(pl.LightningModule):
+    NUM_BANDS: int = 2
+    ELECTRODE_CHANNELS: int = 16
+
+    def __init__(
+        self,
+        in_features: int,
+        rnn_hidden_size: int = 256,
+        rnn_num_layers: int = 3,
+        dropout: float = 0.2,
+        optimizer: dict = None,
+        lr_scheduler: dict = None,
+        decoder: dict = None,
+    ) -> None:
+        super().__init__()
+        self.save_hyperparameters()
+
+        # Spectrogram normalization
+        self.spec_norm = SpectrogramNorm(channels=self.NUM_BANDS * self.ELECTRODE_CHANNELS)
+        
+        # RNN for temporal processing
+        rnn_input_size = self.NUM_BANDS * self.ELECTRODE_CHANNELS * in_features
+        self.rnn = nn.RNN(
+            input_size=rnn_input_size,
+            hidden_size=rnn_hidden_size,
+            num_layers=rnn_num_layers,
+            batch_first=False,  # (T, N, features)
+            dropout=dropout if rnn_num_layers > 1 else 0,
+            bidirectional=True,
+            nonlinearity='tanh'
+        )
+        
+        # Output projection
+        self.projection = nn.Sequential(
+            nn.Linear(rnn_hidden_size * 2, 256),  # *2 for bidirectional
+            nn.ReLU(),
+            nn.Dropout(dropout),
+            nn.Linear(256, charset().num_classes),
+            nn.LogSoftmax(dim=-1)
+        )
+        
+        # CTC Loss
+        self.ctc_loss = nn.CTCLoss(blank=charset().null_class)
+        
+        # Decoder
+        self.decoder = instantiate(decoder) if decoder else None
+        
+        # Metrics
+        metrics = MetricCollection([CharacterErrorRates()])
+        self.metrics = nn.ModuleDict(
+            {
+                f"{phase}_metrics": metrics.clone(prefix=f"{phase}/")
+                for phase in ["train", "val", "test"]
+            }
+        )
+
+    def forward(self, inputs: torch.Tensor) -> torch.Tensor:
+        # Normalize spectrogram
+        x = self.spec_norm(inputs)
+        
+        # Reshape for RNN: (T, N, features)
+        T, N, bands, C, freq = x.shape
+        x = x.view(T, N, -1)
+        
+        # Apply RNN
+        x, _ = self.rnn(x)
+        
+        # Project to character space
+        x = self.projection(x)
+        
+        return x
+
+    def _step(
+        self, phase: str, batch: dict[str, torch.Tensor], *args, **kwargs
+    ) -> torch.Tensor:
+        inputs = batch["inputs"]
+        targets = batch["targets"]
+        input_lengths = batch["input_lengths"]
+        target_lengths = batch["target_lengths"]
+        N = len(input_lengths)
+
+        emissions = self.forward(inputs)
+        emission_lengths = torch.tensor([emissions.shape[0]] * N, device=emissions.device)
+
+        loss = self.ctc_loss(
+            log_probs=emissions,
+            targets=targets.transpose(0, 1),
+            input_lengths=emission_lengths,
+            target_lengths=target_lengths,
+        )
+
+        # Decode emissions
+        if self.decoder:
+            predictions = self.decoder.decode_batch(
+                emissions=emissions.detach().cpu().numpy(),
+                emission_lengths=emission_lengths.detach().cpu().numpy(),
+            )
+            
+            metrics = self.metrics[f"{phase}_metrics"]
+            targets = targets.detach().cpu().numpy()
+            target_lengths = target_lengths.detach().cpu().numpy()
+            for i in range(N):
+                target = LabelData.from_labels(targets[: target_lengths[i], i])
+                metrics.update(prediction=predictions[i], target=target)
+        
+        self.log(f"{phase}/loss", loss, batch_size=N, sync_dist=True)
+        return loss
+
+    def _epoch_end(self, phase: str) -> None:
+        metrics = self.metrics[f"{phase}_metrics"]
+        self.log_dict(metrics.compute(), sync_dist=True)
+        metrics.reset()
+
+    def training_step(self, batch, batch_idx, *args, **kwargs) -> torch.Tensor:
+        return self._step("train", batch, *args, **kwargs)
+
+    def validation_step(self, batch, batch_idx, *args, **kwargs) -> torch.Tensor:
+        return self._step("val", batch, *args, **kwargs)
+
+    def test_step(self, batch, batch_idx, *args, **kwargs) -> torch.Tensor:
+        return self._step("test", batch, *args, **kwargs)
+
+    def on_train_epoch_end(self) -> None:
+        self._epoch_end("train")
+
+    def on_validation_epoch_end(self) -> None:
+        self._epoch_end("val")
+
+    def on_test_epoch_end(self) -> None:
+        self._epoch_end("test")
+
+    def configure_optimizers(self) -> dict[str, any]:
+        return utils.instantiate_optimizer_and_scheduler(
+            self.parameters(),
+            optimizer_config=self.hparams.optimizer,
+            lr_scheduler_config=self.hparams.lr_scheduler,
+        )